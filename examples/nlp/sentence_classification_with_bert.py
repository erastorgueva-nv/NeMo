--- conflicted
+++ resolved
@@ -2,13 +2,9 @@
 import math
 
 import numpy as np
-<<<<<<< HEAD
 from transformers import BertTokenizer
-=======
-from pytorch_transformers import BertTokenizer
 from torch import nn
 import torch
->>>>>>> 9bbec72e
 
 import nemo
 from nemo.utils.lr_policies import get_lr_policy
