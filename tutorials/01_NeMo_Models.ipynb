--- conflicted
+++ resolved
@@ -37,12 +37,8 @@
         "!pip install unidecode\n",
         "\n",
         "# ## Install NeMo\n",
-<<<<<<< HEAD
-        "BRANCH = 'v1.0.0b2'\n!python -m pip install git+https://github.com/NVIDIA/NeMo.git@$BRANCH#egg=nemo_toolkit[all]\n",
-=======
         "BRANCH = 'v1.0.0b2'\n",
         "!python -m pip install git+https://github.com/NVIDIA/NeMo.git@$BRANCH#egg=nemo_toolkit[all]\n",
->>>>>>> ba3956b1
         "\n",
         "## Install TorchAudio\n",
         "!pip install torchaudio>=0.6.0 -f https://download.pytorch.org/whl/torch_stable.html\n",
